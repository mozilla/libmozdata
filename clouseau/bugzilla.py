--- conflicted
+++ resolved
@@ -40,12 +40,8 @@
             elif isinstance(bugids, int):
                 self.bugids = [str(bugids)]
             else:
-<<<<<<< HEAD
                 self.bugids = list(map(str, bugids))
-=======
-                self.bugids = map(str, bugids)
             self.include_fields = include_fields
->>>>>>> d9786148
             self.bughandler = bughandler
             self.bugdata = bugdata
             self.historyhandler = historyhandler
