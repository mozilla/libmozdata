--- conflicted
+++ resolved
@@ -2,14 +2,11 @@
 install:
   - pip install -r requirements.txt
   - pip install -r test-requirements.txt
-<<<<<<< HEAD
   - pip install codecov
 script:
   - coverage run --source=clouseau -m unittest discover tests/
 after_success:
   - codecov
-=======
 script:
   - python -m unittest discover tests/
-  - flake8 .
->>>>>>> ea3df396
+  - flake8 .